<<<<<<< HEAD
/* Oroitz TUI Styles - Base Monokai Theme

   NOTE: Textual's CSS parser (used in packaged executables) does not support
   the `:root` selector or CSS variables. This stylesheet uses explicit color
   values so it works both in development and in frozen/packaged executables.
*/

Screen {
    background: #272822;
    /* surface */
    color: #f8f8f2;
    /* text */
=======
/* Oroitz TUI Styles - Modern Dark Theme */

Screen {
    background: #1a1a2e;
    color: #e6e6e6;
>>>>>>> 31d55bf8
}

Container {
    height: 100%;
    width: 100%;
}

#home-container,
#wizard-container,
#run-container,
#results-container,
#settings-container {
    padding: 2;
}

#title,
#wizard-title,
#run-title,
#results-title,
#settings-title {
    text-align: center;
<<<<<<< HEAD
    margin: 2;
    color: #f92672;
    /* primary */
=======
    margin: 2 0 3 0;
    color: #00d4ff;
    font-style: bold;
>>>>>>> 31d55bf8
    text-style: bold;
}

.subtitle,
.description,
.image-info,
.profile-info,
.session-info {
    text-align: center;
<<<<<<< HEAD
    margin: 1;
    color: #75715e;
    /* text-muted */
=======
    margin: 1 0 2 0;
    color: #b0b0b0;
>>>>>>> 31d55bf8
}

.workflow-button {
    width: 100%;
<<<<<<< HEAD
    margin: 1;
    padding: 1;
    background: #e91e63;
    /* primary-darken-1 */
    border: solid #f92672;
    /* primary */
}

.workflow-button:hover {
    background: #f92672;
    /* primary */
}

.workflow-button:focus {
    background: #f92672;
    /* primary */
    border: solid #f8f8f2;
    /* text */
=======
    margin: 1 0;
    padding: 1 2;
    background: #16213e;
    border: solid #00d4ff;
    color: #e6e6e6;
}

.workflow-button:hover {
    background: #00d4ff;
    color: #1a1a2e;
}

.workflow-button:focus {
    background: #00d4ff;
    border: solid #ffffff;
    color: #1a1a2e;
>>>>>>> 31d55bf8
}

#form {
    margin: 3 0;
}

#buttons {
<<<<<<< HEAD
    margin: 2;
    align: center middle;
=======
    margin: 3 0;
    display: flex;
    justify-content: center;
    align-items: center;
>>>>>>> 31d55bf8
}

#progress-bar {
    margin: 2 0;
}

#log-container {
    height: 60%;
<<<<<<< HEAD
    margin: 2;
    border: solid #c2185b;
    /* primary-darken-2 */
=======
    margin: 2 0;
    border: solid #00d4ff;
>>>>>>> 31d55bf8
    padding: 1;
    background: #0f0f23;
}

#log-title {
<<<<<<< HEAD
    color: #f92672;
    /* primary */
=======
    color: #00d4ff;
>>>>>>> 31d55bf8
    font-style: bold;
    margin-bottom: 1;
}

#log-content {
<<<<<<< HEAD
    color: #f8f8f2;
    /* text */
    background: #1e1f1c;
    /* surface-darken-1 */
=======
    color: #e6e6e6;
    background: #0f0f23;
>>>>>>> 31d55bf8
    padding: 1;
}

<<<<<<< HEAD
    #run-buttons {
        margin: 2;
        align: center middle;
    }

    align: center middle;
=======
#run-buttons {
    margin: 2 0;
    display: flex;
    justify-content: center;
    align-items: center;
>>>>>>> 31d55bf8
}

.summary {
    text-align: center;
<<<<<<< HEAD
    margin: 2;
    color: #a6e22e;
    /* success */
    text-style: bold;
=======
    margin: 2 0;
    color: #00ff88;
    font-style: bold;
>>>>>>> 31d55bf8
}

#results-table {
    #export-buttons {
<<<<<<< HEAD
        margin: 2;
        align: center middle;
=======
        margin: 2 0;
        display: flex;
        justify-content: center;
        align-items: center;
>>>>>>> 31d55bf8
    }

    Button {
        margin: 1;
    }
<<<<<<< HEAD

    .error {
        background: #f92672;
        /* error */
        color: #f8f8f2;
        /* text */
    }

    #error-container {
        padding: 2;
        align: center middle;
    }
=======
>>>>>>> 31d55bf8
}

#error-container {
    padding: 2;
    align: center middle;
}

#error-title {
    text-align: center;
<<<<<<< HEAD
    margin: 2;
    color: #f92672;
    /* error */
    text-style: bold;
=======
    margin: 2 0;
    color: #ff6b6b;
    font-style: bold;
>>>>>>> 31d55bf8
}

#error-message {
    text-align: center;
<<<<<<< HEAD
    margin: 2;
    color: #f92672;
    /* error */
    background: #1e1f1c;
    /* surface-darken-1 */
    padding: 1;
    border: solid #f92672;
    /* error */
}

.error-details-title {
    margin: 1;
    color: #75715e;
    /* text-muted */
    text-style: bold;
}

#error-details {
    margin: 1;
    color: #f8f8f2;
    /* text */
    background: #1e1f1c;
    /* surface-darken-1 */
    padding: 1;
    border: solid #75715e;
    /* text-muted */
=======
    margin: 2 0;
    color: #ff6b6b;
    background: #2d1b1b;
    padding: 1;
    border: solid #ff6b6b;
}

.error-details-title {
    margin: 1 0;
    color: #b0b0b0;
    font-style: bold;
}

#error-details {
    margin: 1 0;
    color: #e6e6e6;
    background: #2d1b1b;
    padding: 1;
    border: solid #b0b0b0;
>>>>>>> 31d55bf8
    height: 40%;
    overflow: auto;
}

#feedback-container {
    padding: 2;
}

#feedback-title {
    text-align: center;
<<<<<<< HEAD
    margin: 2;
    color: #f92672;
    /* primary */
    text-style: bold;
=======
    margin: 2 0;
    color: #00d4ff;
    font-style: bold;
>>>>>>> 31d55bf8
}

.feedback-subtitle {
    text-align: center;
<<<<<<< HEAD
    margin: 1;
    color: #75715e;
    /* text-muted */
=======
    margin: 1 0;
    color: #b0b0b0;
>>>>>>> 31d55bf8
}

#feedback-form {
    height: 70%;
    margin: 1 0;
}

<<<<<<< HEAD
    #feedback-buttons {
        margin: 2;
        align: center middle;
    }

    margin: 2 0 1 0;
    color: #f92672;
    /* primary */
    text-style: bold;
=======
#feedback-buttons {
    margin: 2 0;
    align: center middle;
}

/* DataTable styling */
DataTable {
    height: 100%;
    max-height: 60vh;
    background: #0f0f23;
    border: solid #00d4ff;
}

DataTable>.datatable--header {
    background: #16213e;
    color: #00d4ff;
    font-style: bold;
>>>>>>> 31d55bf8
}

DataTable>.datatable--cursor {
    background: #00d4ff;
    color: #1a1a2e;
}

VerticalScroll {
    height: 100%;
    max-height: 60vh;
    border: solid #16213e;
}

/* Button improvements */
Button {
    margin: 0 1;
    padding: 0 2;
}

Button.variant-primary {
    background: #00d4ff;
    border: solid #00d4ff;
    color: #1a1a2e;
}

Button.variant-primary:hover {
    background: #0099cc;
    border: solid #0099cc;
}

Button.variant-error {
    background: #ff6b6b;
    border: solid #ff6b6b;
    color: #ffffff;
}

Button.variant-error:hover {
    background: #cc5555;
    border: solid #cc5555;
}

Button.variant-default {
    background: #16213e;
    border: solid #b0b0b0;
    color: #e6e6e6;
}

Button.variant-default:hover {
    background: #b0b0b0;
    border: solid #b0b0b0;
    color: #1a1a2e;
}

/* Input styling */
Input {
    border: solid #00d4ff;
    background: #0f0f23;
    color: #e6e6e6;
}

Input:focus {
    border: solid #ffffff;
}

/* TextArea styling */
TextArea {
    border: solid #00d4ff;
    background: #0f0f23;
    color: #e6e6e6;
    height: 8;
}

TextArea:focus {
    border: solid #ffffff;
}

/* Label styling */
Label {
    color: #b0b0b0;
    margin-bottom: 0;
}

/* RadioSet styling */
RadioSet {
    margin: 1 0;
}

RadioSet Button {
    margin: 0 1 0 0;
    padding: 0 1;
}

/* Checkbox styling */
Checkbox {
    margin: 1 0;
}

/* Tab styling */
TabPane {
    padding: 1;
}

TabbedContent {
    border: solid #16213e;
}

/* High contrast variant */
.theme-high-contrast Screen {
    background: #000000;
    color: #ffffff;
}

.theme-high-contrast .workflow-button {
    background: #cccccc;
    border: solid #ffffff;
}

.theme-high-contrast .workflow-button:hover {
    background: #ffffff;
}

.theme-high-contrast .workflow-button:focus {
    background: #ffffff;
    border: solid #ffffff;
}<|MERGE_RESOLUTION|>--- conflicted
+++ resolved
@@ -1,23 +1,8 @@
-<<<<<<< HEAD
-/* Oroitz TUI Styles - Base Monokai Theme
-
-   NOTE: Textual's CSS parser (used in packaged executables) does not support
-   the `:root` selector or CSS variables. This stylesheet uses explicit color
-   values so it works both in development and in frozen/packaged executables.
-*/
-
-Screen {
-    background: #272822;
-    /* surface */
-    color: #f8f8f2;
-    /* text */
-=======
 /* Oroitz TUI Styles - Modern Dark Theme */
 
 Screen {
     background: #1a1a2e;
     color: #e6e6e6;
->>>>>>> 31d55bf8
 }
 
 Container {
@@ -39,15 +24,9 @@
 #results-title,
 #settings-title {
     text-align: center;
-<<<<<<< HEAD
-    margin: 2;
-    color: #f92672;
-    /* primary */
-=======
     margin: 2 0 3 0;
     color: #00d4ff;
     font-style: bold;
->>>>>>> 31d55bf8
     text-style: bold;
 }
 
@@ -57,38 +36,12 @@
 .profile-info,
 .session-info {
     text-align: center;
-<<<<<<< HEAD
-    margin: 1;
-    color: #75715e;
-    /* text-muted */
-=======
     margin: 1 0 2 0;
     color: #b0b0b0;
->>>>>>> 31d55bf8
 }
 
 .workflow-button {
     width: 100%;
-<<<<<<< HEAD
-    margin: 1;
-    padding: 1;
-    background: #e91e63;
-    /* primary-darken-1 */
-    border: solid #f92672;
-    /* primary */
-}
-
-.workflow-button:hover {
-    background: #f92672;
-    /* primary */
-}
-
-.workflow-button:focus {
-    background: #f92672;
-    /* primary */
-    border: solid #f8f8f2;
-    /* text */
-=======
     margin: 1 0;
     padding: 1 2;
     background: #16213e;
@@ -105,7 +58,6 @@
     background: #00d4ff;
     border: solid #ffffff;
     color: #1a1a2e;
->>>>>>> 31d55bf8
 }
 
 #form {
@@ -113,15 +65,10 @@
 }
 
 #buttons {
-<<<<<<< HEAD
-    margin: 2;
-    align: center middle;
-=======
     margin: 3 0;
     display: flex;
     justify-content: center;
     align-items: center;
->>>>>>> 31d55bf8
 }
 
 #progress-bar {
@@ -130,103 +77,49 @@
 
 #log-container {
     height: 60%;
-<<<<<<< HEAD
-    margin: 2;
-    border: solid #c2185b;
-    /* primary-darken-2 */
-=======
-    margin: 2 0;
-    border: solid #00d4ff;
->>>>>>> 31d55bf8
+    margin: 2 0;
+    border: solid #00d4ff;
     padding: 1;
     background: #0f0f23;
 }
 
 #log-title {
-<<<<<<< HEAD
-    color: #f92672;
-    /* primary */
-=======
     color: #00d4ff;
->>>>>>> 31d55bf8
     font-style: bold;
     margin-bottom: 1;
 }
 
 #log-content {
-<<<<<<< HEAD
-    color: #f8f8f2;
-    /* text */
-    background: #1e1f1c;
-    /* surface-darken-1 */
-=======
-    color: #e6e6e6;
-    background: #0f0f23;
->>>>>>> 31d55bf8
-    padding: 1;
-}
-
-<<<<<<< HEAD
-    #run-buttons {
-        margin: 2;
-        align: center middle;
-    }
-
-    align: center middle;
-=======
+    color: #e6e6e6;
+    background: #0f0f23;
+    padding: 1;
+}
+
 #run-buttons {
     margin: 2 0;
     display: flex;
     justify-content: center;
     align-items: center;
->>>>>>> 31d55bf8
 }
 
 .summary {
     text-align: center;
-<<<<<<< HEAD
-    margin: 2;
-    color: #a6e22e;
-    /* success */
-    text-style: bold;
-=======
     margin: 2 0;
     color: #00ff88;
     font-style: bold;
->>>>>>> 31d55bf8
 }
 
 #results-table {
     #export-buttons {
-<<<<<<< HEAD
-        margin: 2;
-        align: center middle;
-=======
         margin: 2 0;
         display: flex;
         justify-content: center;
         align-items: center;
->>>>>>> 31d55bf8
     }
 
     Button {
         margin: 1;
     }
-<<<<<<< HEAD
-
-    .error {
-        background: #f92672;
-        /* error */
-        color: #f8f8f2;
-        /* text */
-    }
-
-    #error-container {
-        padding: 2;
-        align: center middle;
-    }
-=======
->>>>>>> 31d55bf8
 }
 
 #error-container {
@@ -236,48 +129,13 @@
 
 #error-title {
     text-align: center;
-<<<<<<< HEAD
-    margin: 2;
-    color: #f92672;
-    /* error */
-    text-style: bold;
-=======
     margin: 2 0;
     color: #ff6b6b;
     font-style: bold;
->>>>>>> 31d55bf8
 }
 
 #error-message {
     text-align: center;
-<<<<<<< HEAD
-    margin: 2;
-    color: #f92672;
-    /* error */
-    background: #1e1f1c;
-    /* surface-darken-1 */
-    padding: 1;
-    border: solid #f92672;
-    /* error */
-}
-
-.error-details-title {
-    margin: 1;
-    color: #75715e;
-    /* text-muted */
-    text-style: bold;
-}
-
-#error-details {
-    margin: 1;
-    color: #f8f8f2;
-    /* text */
-    background: #1e1f1c;
-    /* surface-darken-1 */
-    padding: 1;
-    border: solid #75715e;
-    /* text-muted */
-=======
     margin: 2 0;
     color: #ff6b6b;
     background: #2d1b1b;
@@ -297,7 +155,6 @@
     background: #2d1b1b;
     padding: 1;
     border: solid #b0b0b0;
->>>>>>> 31d55bf8
     height: 40%;
     overflow: auto;
 }
@@ -308,28 +165,15 @@
 
 #feedback-title {
     text-align: center;
-<<<<<<< HEAD
-    margin: 2;
-    color: #f92672;
-    /* primary */
-    text-style: bold;
-=======
     margin: 2 0;
     color: #00d4ff;
     font-style: bold;
->>>>>>> 31d55bf8
 }
 
 .feedback-subtitle {
     text-align: center;
-<<<<<<< HEAD
-    margin: 1;
-    color: #75715e;
-    /* text-muted */
-=======
     margin: 1 0;
     color: #b0b0b0;
->>>>>>> 31d55bf8
 }
 
 #feedback-form {
@@ -337,17 +181,6 @@
     margin: 1 0;
 }
 
-<<<<<<< HEAD
-    #feedback-buttons {
-        margin: 2;
-        align: center middle;
-    }
-
-    margin: 2 0 1 0;
-    color: #f92672;
-    /* primary */
-    text-style: bold;
-=======
 #feedback-buttons {
     margin: 2 0;
     align: center middle;
@@ -365,7 +198,6 @@
     background: #16213e;
     color: #00d4ff;
     font-style: bold;
->>>>>>> 31d55bf8
 }
 
 DataTable>.datatable--cursor {
