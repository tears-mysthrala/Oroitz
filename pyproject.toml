[tool.poetry]
name = "oroitz"
version = "0.0.1"
description = "Oroitz: cross-platform Volatility 3 wrapper with shared core and multi-interface adapters"
authors = ["Tears Workshop <tearsmysthrala@gmail.com>"]
license = "MIT"
readme = "README.md"
homepage = "https://github.com/tears-mysthrala/Oroitz"
repository = "https://github.com/tears-mysthrala/Oroitz.git"
documentation = "https://github.com/tears-mysthrala/Oroitz/tree/main/docs"
keywords = ["volatility", "forensics", "memory-analysis", "dfir"]
packages = [
  { include = "oroitz" }
]

[tool.poetry.dependencies]
python = ">=3.11,<3.13"
volatility3 = "^2.4.1"
pydantic = "^2.7.0"
pydantic-settings = "^2.0.0"
rich = "^13.7.0"
textual = "^6.2.1"
PySide6 = "^6.7.0"
click = "^8.1.7"

[tool.poetry.group.dev.dependencies]
pytest = "^8.2.0"
pytest-qt = "^4.4.0"
pytest-textual-snapshot = "^1.1.0"
<<<<<<< HEAD
pytest-cov = "^5.0.0"
ruff = "^0.14.1"
=======
pytest-cov = "^7.0.0"
ruff = "^0.5.0"
>>>>>>> be297334
black = "^24.3.0"
pre-commit = "^4.3.0"
pytest-asyncio = "^1.2.0"

[tool.poetry.group.docs.dependencies]
mkdocs = "^1.5.3"
mkdocs-material = "^9.5.0"

[tool.black]
target-version = ["py311"]
line-length = 100

[tool.ruff]
target-version = "py311"
line-length = 100

[tool.ruff.lint]
select = ["E", "F", "I", "W"]

[tool.pytest.ini_options]
testpaths = ["tests"]
addopts = "-ra"
markers = [
    "gui: marks tests that require PySide6 (GUI tests)",
    "tui: marks tests that require Textual (TUI tests)",
]

[build-system]
requires = ["poetry-core>=1.8.0"]
build-backend = "poetry.core.masonry.api"<|MERGE_RESOLUTION|>--- conflicted
+++ resolved
@@ -27,13 +27,8 @@
 pytest = "^8.2.0"
 pytest-qt = "^4.4.0"
 pytest-textual-snapshot = "^1.1.0"
-<<<<<<< HEAD
-pytest-cov = "^5.0.0"
-ruff = "^0.14.1"
-=======
 pytest-cov = "^7.0.0"
 ruff = "^0.5.0"
->>>>>>> be297334
 black = "^24.3.0"
 pre-commit = "^4.3.0"
 pytest-asyncio = "^1.2.0"
